--- conflicted
+++ resolved
@@ -516,13 +516,8 @@
 
 #[derive(Debug, Clone, PartialEq, PartialOrd)]
 pub enum Value {
-<<<<<<< HEAD
-    Float(u32),
-    Int(i64),
-=======
     Float(Float),
     Int(Int),
->>>>>>> 3fb2b77a
     String(String),
     Boolean(bool),
     Null,
